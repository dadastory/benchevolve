--- conflicted
+++ resolved
@@ -33,23 +33,14 @@
     """
 
     def __init__(
-<<<<<<< HEAD
-            self,
-            config: EvaluatorConfig,
-            initial_program_path: str,
-            evaluation_file: str,
-            llm_ensemble: Optional[LLMEnsemble] = None,
-            prompt_sampler: Optional[PromptSampler] = None,
-            database: Optional[ProgramDatabase] = None,
-=======
         self,
         config: EvaluatorConfig,
+        initial_program_path: str,
         evaluation_file: str,
         llm_ensemble: Optional[LLMEnsemble] = None,
         prompt_sampler: Optional[PromptSampler] = None,
         database: Optional[ProgramDatabase] = None,
         suffix: Optional[str]=".py",
->>>>>>> 5d092225
     ):
         self.config = config
         self.initial_program_path = initial_program_path
@@ -136,9 +127,9 @@
                 )
 
     async def evaluate_program(
-            self,
-            program_code: str,
-            program_id: str = "",
+        self,
+        program_code: str,
+        program_id: str = "",
     ) -> Dict[str, float]:
         """
         Evaluate a program and return scores
@@ -713,8 +704,8 @@
         return avg_score >= threshold
 
     async def evaluate_multiple(
-            self,
-            programs: List[Tuple[str, str]],
+        self,
+        programs: List[Tuple[str, str]],
     ) -> List[Dict[str, float]]:
         """
         Evaluate multiple programs in parallel
