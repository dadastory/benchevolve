--- conflicted
+++ resolved
@@ -4,19 +4,14 @@
 
 import logging
 import os
-<<<<<<< HEAD
+import signal
 import time
 import uuid
 from typing import Any, Dict, Optional
 
 from loguru import logger
-=======
-import signal
-import time
-import uuid
 from pathlib import Path
 from typing import Any, Dict, List, Optional, Union
->>>>>>> 5d092225
 
 from openevolve.config import Config, load_config
 from openevolve.database import Program, ProgramDatabase
@@ -26,12 +21,9 @@
 from openevolve.process_parallel import ProcessParallelController
 from openevolve.utils.code_utils import (
     extract_code_language,
-<<<<<<< HEAD
     extract_diffs,
     format_diff_summary,
     parse_full_rewrite,
-=======
->>>>>>> 5d092225
 )
 from openevolve.utils.format_utils import (
     format_metrics_safe,
@@ -120,13 +112,8 @@
             np.random.seed(self.config.random_seed)
 
             # Create hash-based seeds for different components
-<<<<<<< HEAD
-            base_seed = str(self.config.random_seed).encode('utf-8')
-            llm_seed = int(hashlib.md5(base_seed + b'llm').hexdigest()[:8], 16) % (2 ** 31)
-=======
             base_seed = str(self.config.random_seed).encode("utf-8")
             llm_seed = int(hashlib.md5(base_seed + b"llm").hexdigest()[:8], 16) % (2**31)
->>>>>>> 5d092225
 
             # Propagate seed to LLM configurations
             self.config.llm.random_seed = llm_seed
@@ -224,18 +211,11 @@
             return f.read()
 
     async def run(
-<<<<<<< HEAD
-            self,
-            iterations: Optional[int] = None,
-            target_score: Optional[float] = None,
-    ) -> Program:
-=======
         self,
         iterations: Optional[int] = None,
         target_score: Optional[float] = None,
         checkpoint_path: Optional[str] = None,
     ) -> Optional[Program]:
->>>>>>> 5d092225
         """
         Run the evolution process with improved parallel processing
 
@@ -260,11 +240,11 @@
 
         # Only add initial program if starting fresh (not resuming from checkpoint)
         should_add_initial = (
-                start_iteration == 0
-                and len(self.database.programs) == 0
-                and not any(
-            p.code == self.initial_program_code for p in self.database.programs.values()
-        )
+            start_iteration == 0
+            and len(self.database.programs) == 0
+            and not any(
+                p.code == self.initial_program_code for p in self.database.programs.values()
+            )
         )
 
         if should_add_initial:
@@ -308,74 +288,6 @@
                 f"with {len(self.database.programs)} existing programs)"
             )
 
-<<<<<<< HEAD
-        # Main evolution loop
-        total_iterations = start_iteration + max_iterations
-
-        logger.info(
-            f"Starting evolution from iteration {start_iteration} for {max_iterations} iterations (total: {total_iterations})"
-        )
-
-        # Island-based evolution variables
-        programs_per_island = max(
-            1, max_iterations // (self.config.database.num_islands * 10)
-        )  # Dynamic allocation
-        current_island_counter = 0
-
-        logger.info(f"Using island-based evolution with {self.config.database.num_islands} islands")
-        self.database.log_island_status()
-
-        for i in range(start_iteration, total_iterations):
-            iteration_start = time.time()
-
-            # Manage island evolution - switch islands periodically
-            if i > start_iteration and current_island_counter >= programs_per_island:
-                self.database.next_island()
-                current_island_counter = 0
-                logger.debug(f"Switched to island {self.database.current_island}")
-
-            current_island_counter += 1
-
-            # Sample parent and inspirations from current island
-            parent, inspirations = self.database.sample()
-
-            # Get artifacts for the parent program if available
-            parent_artifacts = self.database.get_artifacts(parent.id)
-
-            # Get actual top programs for prompt context (separate from inspirations)
-            # This ensures the LLM sees only high-performing programs as examples
-            actual_top_programs = self.database.get_top_programs(5)
-
-            # Build prompt
-            prompt = self.prompt_sampler.build_prompt(
-                current_program=parent.code,
-                parent_program=parent.code,  # We don't have the parent's code, use the same
-                program_metrics=parent.metrics,
-                previous_programs=[p.to_dict() for p in self.database.get_top_programs(3)],
-                top_programs=[p.to_dict() for p in actual_top_programs],  # Use actual top programs
-                inspirations=[p.to_dict() for p in inspirations],  # Pass inspirations separately
-                language=self.language,
-                evolution_round=i,
-                diff_based_evolution=self.config.diff_based_evolution,
-                program_artifacts=parent_artifacts if parent_artifacts else None,
-                template_key='kernelbench_evolve',
-            )
-
-            # Generate code modification
-            try:
-                llm_response = await self.llm_ensemble.generate_with_context(
-                    system_message=prompt["system"],
-                    messages=[{"role": "user", "content": prompt["user"]}],
-                )
-                logging.info(f"prompt: {prompt['user']}")
-                # Parse the response
-                if self.config.diff_based_evolution:
-                    diff_blocks = extract_diffs(llm_response)
-
-                    if not diff_blocks:
-                        logger.warning(f"Iteration {i + 1}: No valid diffs found in response")
-                        continue
-=======
         # Initialize improved parallel processing
         try:
             self.parallel_controller = ProcessParallelController(
@@ -393,56 +305,18 @@
                     import sys
 
                     sys.exit(0)
->>>>>>> 5d092225
 
                 signal.signal(signal.SIGINT, force_exit_handler)
 
-<<<<<<< HEAD
-                    if not new_code:
-                        logger.warning(f"Iteration {i + 1}: No valid code found in response")
-                        continue
-=======
             signal.signal(signal.SIGINT, signal_handler)
             signal.signal(signal.SIGTERM, signal_handler)
->>>>>>> 5d092225
 
             self.parallel_controller.start()
 
-<<<<<<< HEAD
-                # Check code length
-                if len(child_code) > self.config.max_code_length:
-                    logger.warning(
-                        f"Iteration {i + 1}: Generated code exceeds maximum length "
-                        f"({len(child_code)} > {self.config.max_code_length})"
-                    )
-                    continue
-
-                # Evaluate the child program
-                child_id = str(uuid.uuid4())
-                child_metrics = await self.evaluator.evaluate_program(child_code, child_id)
-
-                # Handle artifacts if they exist
-                artifacts = self.evaluator.get_pending_artifacts(child_id)
-
-                # Create a child program
-                child_program = Program(
-                    id=child_id,
-                    code=child_code,
-                    language=self.language,
-                    parent_id=parent.id,
-                    generation=parent.generation + 1,
-                    metrics=child_metrics,
-                    metadata={
-                        "changes": changes_summary,
-                        "parent_metrics": parent.metrics,
-                    },
-                )
-=======
             # When starting from iteration 0, we've already done the initial program evaluation
             # So we need to adjust the start_iteration for the actual evolution
             evolution_start = start_iteration
             evolution_iterations = max_iterations
->>>>>>> 5d092225
 
             # If we just added the initial program at iteration 0, start evolution from iteration 1
             if should_add_initial and start_iteration == 0:
@@ -455,54 +329,6 @@
                 evolution_start, evolution_iterations, target_score
             )
 
-<<<<<<< HEAD
-                # Increment generation for current island
-                self.database.increment_island_generation()
-
-                # Check if migration should occur
-                if self.database.should_migrate():
-                    logger.info(f"Performing migration at iteration {i + 1}")
-                    self.database.migrate_programs()
-                    self.database.log_island_status()
-
-                # Log progress
-                iteration_time = time.time() - iteration_start
-                self._log_iteration(i, parent, child_program, iteration_time)
-
-                # Specifically check if this is the new best program
-                if self.database.best_program_id == child_program.id:
-                    logger.info(f"🌟 New best solution found at iteration {i + 1}: {child_program.id}")
-                    logger.info(f"Metrics: {format_metrics_safe(child_program.metrics)}")
-
-                # Save checkpoint
-                if (i + 1) % self.config.checkpoint_interval == 0:
-                    self._save_checkpoint(i + 1)
-                    # Also log island status at checkpoints
-                    logger.info(f"Island status at checkpoint {i + 1}:")
-                    self.database.log_island_status()
-
-                # Check if target score reached
-                if target_score is not None:
-                    # Only consider numeric metrics for target score calculation
-                    numeric_metrics = [
-                        v
-                        for v in child_metrics.values()
-                        if isinstance(v, (int, float)) and not isinstance(v, bool)
-                    ]
-                    if numeric_metrics:
-                        avg_score = sum(numeric_metrics) / len(numeric_metrics)
-                        if avg_score >= target_score:
-                            logger.info(
-                                f"Target score {target_score} reached after {i + 1} iterations"
-                            )
-                            break
-
-            except Exception as e:
-                logger.exception(f"Error in iteration {i + 1}: {str(e)}")
-                continue
-
-        # Get the best program using our tracking mechanism
-=======
         finally:
             # Clean up parallel processing resources
             if self.parallel_controller:
@@ -510,7 +336,6 @@
                 self.parallel_controller = None
 
         # Get the best program
->>>>>>> 5d092225
         best_program = None
         if self.database.best_program_id:
             best_program = self.database.get(self.database.best_program_id)
@@ -524,14 +349,14 @@
         if best_program and "combined_score" in best_program.metrics:
             best_by_combined = self.database.get_best_program(metric="combined_score")
             if (
-                    best_by_combined
-                    and best_by_combined.id != best_program.id
-                    and "combined_score" in best_by_combined.metrics
+                best_by_combined
+                and best_by_combined.id != best_program.id
+                and "combined_score" in best_by_combined.metrics
             ):
                 # If the combined_score of this program is significantly better, use it instead
                 if (
-                        best_by_combined.metrics["combined_score"]
-                        > best_program.metrics["combined_score"] + 0.02
+                    best_by_combined.metrics["combined_score"]
+                    > best_program.metrics["combined_score"] + 0.02
                 ):
                     logger.warning(
                         f"Found program with better combined_score: {best_by_combined.id}"
@@ -554,11 +379,11 @@
             return None
 
     def _log_iteration(
-            self,
-            iteration: int,
-            parent: Program,
-            child: Program,
-            elapsed_time: float,
+        self,
+        iteration: int,
+        parent: Program,
+        child: Program,
+        elapsed_time: float,
     ) -> None:
         """
         Log iteration progress
